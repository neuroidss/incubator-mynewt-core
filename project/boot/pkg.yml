#
# Licensed to the Apache Software Foundation (ASF) under one
# or more contributor license agreements.  See the NOTICE file
# distributed with this work for additional information
# regarding copyright ownership.  The ASF licenses this file
# to you under the Apache License, Version 2.0 (the
# "License"); you may not use this file except in compliance
# with the License.  You may obtain a copy of the License at
# 
#  http://www.apache.org/licenses/LICENSE-2.0
#
# Unless required by applicable law or agreed to in writing,
# software distributed under the License is distributed on an
# "AS IS" BASIS, WITHOUT WARRANTIES OR CONDITIONS OF ANY
# KIND, either express or implied.  See the License for the
# specific language governing permissions and limitations
# under the License.
#

pkg.name: project/boot
pkg.vers: 0.8.0
<<<<<<< HEAD
=======
pkg.description: Boot loader application.
pkg.author: Christopher Collins <chris@apache.org>
pkg.homepage: http://mynewt.apache.org/os/modules/bootloader/bootloader/
pkg.repository: https://git-wip-us.apache.org/repos/asf/incubator-mynewt-larva
pkg.keywords:
    - loader

pkg.identities: bootloader
>>>>>>> 8bc63a55
pkg.deps:
    - fs/nffs
    - libs/baselibc
    - libs/bootutil
    - libs/console/stub
    - libs/mbedtls
    - libs/os
    - libs/util<|MERGE_RESOLUTION|>--- conflicted
+++ resolved
@@ -19,8 +19,6 @@
 
 pkg.name: project/boot
 pkg.vers: 0.8.0
-<<<<<<< HEAD
-=======
 pkg.description: Boot loader application.
 pkg.author: Christopher Collins <chris@apache.org>
 pkg.homepage: http://mynewt.apache.org/os/modules/bootloader/bootloader/
@@ -29,7 +27,6 @@
     - loader
 
 pkg.identities: bootloader
->>>>>>> 8bc63a55
 pkg.deps:
     - fs/nffs
     - libs/baselibc
