--- conflicted
+++ resolved
@@ -19,15 +19,12 @@
 
 pkg.name: libs/newtmgr
 pkg.vers: 0.8.0
-<<<<<<< HEAD
-=======
 pkg.description: Server-side newtmgr functionality.
 pkg.author: Sterling Hughes <sterling@apache.org>
 pkg.homepage:
 pkg.repository: https://git-wip-us.apache.org/repos/asf/incubator-mynewt-larva
 pkg.keywords:
 
->>>>>>> 8bc63a55
 pkg.deps:
     - libs/os
     - libs/json
